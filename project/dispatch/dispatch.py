"""Dispatches the functionality of the task.

This gives us the ability to dynamically choose functionality based on the hydra dict
config without losing static type checking.
"""

from collections.abc import Callable
from typing import Any

from omegaconf import DictConfig

from project.task.default.dispatch import dispatch_config as dispatch_default_config
from project.task.default.dispatch import dispatch_data as dispatch_default_data
from project.task.default.dispatch import dispatch_train as dispatch_default_train
<<<<<<< HEAD
from project.task.mnist_classification.dispatch import (dispatch_config as dispatch_mnist_config)
from project.task.mnist_classification.dispatch import (dispatch_data as dispatch_mnist_data)
from project.task.mnist_classification.dispatch import (dispatch_train as dispatch_mnist_train)
from project.task.mcmg.dispatch import (dispatch_config as dispatch_mcmg_config)
from project.task.mcmg.dispatch import (dispatch_data as dispatch_mcmg_data)
from project.task.mcmg.dispatch import (dispatch_train as dispatch_mcmg_train)

=======
from project.task.flashback.dispatch import dispatch_config as dispatch_flashback_config
from project.task.flashback.dispatch import dispatch_data as dispatch_flashback_data
from project.task.flashback.dispatch import dispatch_train as dispatch_flashback_train
from project.task.mnist_classification.dispatch import (
    dispatch_config as dispatch_mnist_config,
)
from project.task.mnist_classification.dispatch import (
    dispatch_data as dispatch_mnist_data,
)
from project.task.mnist_classification.dispatch import (
    dispatch_train as dispatch_mnist_train,
)
>>>>>>> a8e47225
from project.types.common import ConfigStructure, DataStructure, TrainStructure


def dispatch_train(cfg: DictConfig, **kwargs: Any) -> TrainStructure:
    """Dispatch the train/test and fed test functions based on the config file.

    Functionality should be added to the dispatch.py file in the task folder.
    Statically specify the new dispatch function in the list,
    function order determines precedence if two different tasks may match the config.

    Parameters
    ----------
    cfg : DictConfig
        The configuration for the train function.
        Loaded dynamically from the config file.
    kwargs : dict[str, Any]
        Additional keyword arguments to pass to the train function.

    Returns
    -------
    TrainStructure
        The train function, test function and the get_fed_eval_fn function.
    """
    # Create the list of task dispatches to try
    task_train_functions: list[Callable[..., TrainStructure | None]] = [
<<<<<<< HEAD
        dispatch_mcmg_train,
=======
        dispatch_flashback_train,
>>>>>>> a8e47225
        dispatch_default_train,
        dispatch_mnist_train,
    ]

    # Match the first function which does not return None
    for task in task_train_functions:
        result = task(cfg, **kwargs)
        if result is not None:
            return result

    raise ValueError(
        f"Unable to match the train/test and fed_test functions: {cfg}",
    )


def dispatch_data(cfg: DictConfig, **kwargs: Any) -> DataStructure:
    """Dispatch the net generator and dataloader client/fed generator functions.

    Functionality should be added to the dispatch.py file in the task folder.
    Statically specify the new dispatch function in the list,
    function order determines precedence if two different tasks may match the config.

    Parameters
    ----------
    cfg : DictConfig
        The configuration for the data function.
        Loaded dynamically from the config file.
    kwargs : dict[str, Any]
        Additional keyword arguments to pass to the data function.

    Returns
    -------
    DataStructure
        The net generator and dataloader generator functions.
    """
    # Create the list of task dispatches to try
    task_data_dependent_functions: list[Callable[..., DataStructure | None]] = [
<<<<<<< HEAD
        dispatch_mcmg_data,
=======
        dispatch_flashback_data,
>>>>>>> a8e47225
        dispatch_mnist_data,
        dispatch_default_data,
    ]

    # Match the first function which does not return None
    for task in task_data_dependent_functions:
        result = task(cfg, **kwargs)
        if result is not None:
            return result

    raise ValueError(
        f"Unable to match the net generator and dataloader generator functions: {cfg}",
    )


def dispatch_config(cfg: DictConfig, **kwargs: Any) -> ConfigStructure:
    """Dispatch the fit/eval config functions based on on the hydra config.

    Functionality should be added to the dispatch.py
    file in the task folder.
    Statically specify the new dispatch function in the list,
    function order determines precedence
    if two different tasks may match the config.

    Parameters
    ----------
    cfg : DictConfig
        The configuration for the config function.
        Loaded dynamically from the config file.
    kwargs : dict[str, Any]
        Additional keyword arguments to pass to the config function.

    Returns
    -------
    ConfigStructure
        The config functions.
    """
    # Create the list of task dispatches to try
    task_config_functions: list[Callable[..., ConfigStructure | None]] = [
<<<<<<< HEAD
        dispatch_mcmg_config,
=======
        dispatch_flashback_config,
>>>>>>> a8e47225
        dispatch_mnist_config,
        dispatch_default_config,
    ]

    # Match the first function which does not return None
    for task in task_config_functions:
        result = task(cfg, **kwargs)
        if result is not None:
            return result

    raise ValueError(
        f"Unable to match the config generation functions: {cfg}",
    )<|MERGE_RESOLUTION|>--- conflicted
+++ resolved
@@ -12,18 +12,12 @@
 from project.task.default.dispatch import dispatch_config as dispatch_default_config
 from project.task.default.dispatch import dispatch_data as dispatch_default_data
 from project.task.default.dispatch import dispatch_train as dispatch_default_train
-<<<<<<< HEAD
-from project.task.mnist_classification.dispatch import (dispatch_config as dispatch_mnist_config)
-from project.task.mnist_classification.dispatch import (dispatch_data as dispatch_mnist_data)
-from project.task.mnist_classification.dispatch import (dispatch_train as dispatch_mnist_train)
-from project.task.mcmg.dispatch import (dispatch_config as dispatch_mcmg_config)
-from project.task.mcmg.dispatch import (dispatch_data as dispatch_mcmg_data)
-from project.task.mcmg.dispatch import (dispatch_train as dispatch_mcmg_train)
-
-=======
 from project.task.flashback.dispatch import dispatch_config as dispatch_flashback_config
 from project.task.flashback.dispatch import dispatch_data as dispatch_flashback_data
 from project.task.flashback.dispatch import dispatch_train as dispatch_flashback_train
+from project.task.mcmg.dispatch import dispatch_config as dispatch_mcmg_config
+from project.task.mcmg.dispatch import dispatch_data as dispatch_mcmg_data
+from project.task.mcmg.dispatch import dispatch_train as dispatch_mcmg_train
 from project.task.mnist_classification.dispatch import (
     dispatch_config as dispatch_mnist_config,
 )
@@ -33,7 +27,6 @@
 from project.task.mnist_classification.dispatch import (
     dispatch_train as dispatch_mnist_train,
 )
->>>>>>> a8e47225
 from project.types.common import ConfigStructure, DataStructure, TrainStructure
 
 
@@ -59,11 +52,8 @@
     """
     # Create the list of task dispatches to try
     task_train_functions: list[Callable[..., TrainStructure | None]] = [
-<<<<<<< HEAD
         dispatch_mcmg_train,
-=======
         dispatch_flashback_train,
->>>>>>> a8e47225
         dispatch_default_train,
         dispatch_mnist_train,
     ]
@@ -101,11 +91,8 @@
     """
     # Create the list of task dispatches to try
     task_data_dependent_functions: list[Callable[..., DataStructure | None]] = [
-<<<<<<< HEAD
         dispatch_mcmg_data,
-=======
         dispatch_flashback_data,
->>>>>>> a8e47225
         dispatch_mnist_data,
         dispatch_default_data,
     ]
@@ -145,11 +132,8 @@
     """
     # Create the list of task dispatches to try
     task_config_functions: list[Callable[..., ConfigStructure | None]] = [
-<<<<<<< HEAD
         dispatch_mcmg_config,
-=======
         dispatch_flashback_config,
->>>>>>> a8e47225
         dispatch_mnist_config,
         dispatch_default_config,
     ]
